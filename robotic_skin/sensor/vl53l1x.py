--- conflicted
+++ resolved
@@ -44,14 +44,9 @@
         self.tof.open()
         if range_value in range(4):
             self.tof.start_ranging(range_value)
-<<<<<<< HEAD
             self.tof.set_timing(timing_budget, inter_measurement_period)
         else:
-            raise "The range value passed is not 0 or 1 or 2 or 3"
-=======
-            self.tof.set_timing(22000, 100)
-        else:
-            raise Exception("The range value passed is not 1 or 2 or 3")
+            raise Exception("The range value passed is not 0 or 1 or 2 or 3")
 
     def calibrate(self):
         """
@@ -61,8 +56,7 @@
         -------
         None
         """
->>>>>>> 45edddd7
-
+     
     def _read_raw(self):
         """
         This is a function which reads the raw values from the sensor, and gives them back to you, unchanged
