--- conflicted
+++ resolved
@@ -12,21 +12,13 @@
 
 import robotic_skin
 import robotic_skin.const as C
-<<<<<<< HEAD
 from robotic_skin.calibration.utils import (
     TransMat, 
     ParameterManager, 
     tfquat_to_pyquat,
     quaternion_from_two_vectors
 )
-=======
-from robotic_skin.calibration.utils import TransMat, ParameterManager
-
 import rospkg
-
-# need to import set_franka_pose, oscillate_franka
-
->>>>>>> 3313ac82
 # Sawyer IMU Position
 # IMU0: [0.070, -0.000, 0.160]
 # IMU1: [0.086, 0.100, 0.387]
