--- conflicted
+++ resolved
@@ -90,10 +90,6 @@
             [0.0, 0.0001],      # a     # 0 gives error
             [0, np.pi]])        # alpha
 
-<<<<<<< HEAD
-=======
-        # taken care of in argparse
->>>>>>> 6d352363
         options = ["false", "f", "n", "no"]
         if optimize_all.lower() in options:
             optimize_all_params = False
@@ -262,10 +258,6 @@
                         help="Please provide a stop function for each key provided")
     parser.add_argument('-0', '--optimizer', type=str, default='SeparateOptimizer',
                         help="Please provide an optimizer function for each key provided")
-<<<<<<< HEAD
-=======
-
->>>>>>> 6d352363
     parser.add_argument('-oa', '--optimizeall', type=str, default='false',
                         help="Determines if the optimizer will be run to find all of the dh parameters.")
     return parser.parse_args()
