"""
The stats generator file will output the following stats:
1) A graph with SU's euclidean distance between real and predicted points.
    One legend will be Mittendorfer's method and another will be ours
2) A table comparing the dh params individually of our method and the others
3) A table comparing the orientation differences between Mittendorfer's method and ours
"""
from robotic_skin.calibration.optimizer import (
    Optimizer,
    SeparateOptimizer,
    PassThroughStopCondition,
    DeltaXStopCondition
)
from robotic_skin.calibration.error_functions import (
    StaticErrorFunction,
    ConstantRotationErrorFunction,
    MaxAccelerationErrorFunction
)
from robotic_skin.calibration.loss import L2Loss
from robotic_skin.calibration.calibrate_imu_poses import load_data
from robotic_skin.calibration.calibrate_imu_poses import KinematicEstimator
from robotic_skin.calibration.calibrate_imu_poses import parse_arguments
from robotic_skin.calibration.utils import load_robot_configs
import matplotlib.pyplot as plt
import os
from tabulate import tabulate
import numpy as np


def array_to_table_string(dh_params_array: np.ndarray) -> list:
    return_list = []
    # Round off DH params to two decimals
    dh_params_array = np.around(dh_params_array, decimals=2)
    for each_accel_dhparams in dh_params_array:
        return_list.append(' , '.join([str(each_param) for each_param in each_accel_dhparams]))
    return return_list


def list_to_html_table(my_list: list, is_header: bool = False) -> str:
    starting_string = "<table><tr>"
    trailing_string = "</tr></table>"
    return_string = f"{starting_string}"
    for each_element in my_list:
        each_element = str(each_element)
        if is_header:
            return_string += f"<th>{each_element}</th>"
        else:
            return_string += f"<td>{each_element}</td>"
    return_string += trailing_string
    return return_string


if __name__ == "__main__":
    args = parse_arguments()
    measured_data = load_data(args.robot)
    repodir = os.path.dirname(os.path.dirname(os.path.dirname(os.path.abspath(__file__))))
    configdir = os.path.join(repodir, 'config')
    robot_configs = load_robot_configs(configdir, args.robot)
    optimize_all = args.optimizeall

    # # Method 1
    method1_name = "Our Method"
    error_functions = {
        'Rotation': StaticErrorFunction(measured_data, L2Loss()),
        'Translation': ConstantRotationErrorFunction(measured_data, L2Loss())
    }
    stop_conditions = {
        'Rotation': PassThroughStopCondition(),
        'Translation': DeltaXStopCondition()
    }
    optimizer_function = SeparateOptimizer
    method1_kinematics_estimator = KinematicEstimator(measured_data, robot_configs, optimizer_function,
                                                      error_functions, stop_conditions, optimize_all)
    method1_kinematics_estimator.optimize()

<<<<<<< HEAD
    # Method 2
    method2_name = "Modified Mittendorfer's Method"
    error_functions = {
        'Rotation': StaticErrorFunction(measured_data, L2Loss()),
        'Translation': MaxAccelerationErrorFunction(measured_data, L2Loss())
    }
    stop_conditions = {
        'Rotation': DeltaXStopCondition(),
        'Translation': DeltaXStopCondition()
    }
    # optimization for each loss function is not done separately.

    optimizer_function = Optimizer
    method2_kinematics_estimator = KinematicEstimator(measured_data, robot_configs, optimizer_function,
                                                      error_functions, stop_conditions, optimize_all)
    method2_kinematics_estimator.optimize()

    # Method 3
    method3_name = "Mittendorfer's Method"
    error_functions = {
        'Rotation': StaticErrorFunction(measured_data, L2Loss()),
        'Translation': MaxAccelerationErrorFunction(measured_data, L2Loss(),
                                                    use_modified_mittendorfer=False)
    }
    stop_conditions = {
        'Rotation': DeltaXStopCondition(),
        'Translation': DeltaXStopCondition()
    }
    # optimization for each loss function is not done separately.

    optimizer_function = Optimizer
    method3_kinematics_estimator = KinematicEstimator(measured_data, robot_configs, optimizer_function,
                                                      error_functions, stop_conditions, optimize_all)
    method3_kinematics_estimator.optimize()
    # the *predicted* dh parameters list can be obtained by:
    # methodn_kinematics_estimator.estimated_dh_params
    # write to csv? pandas?
    plt.plot(method1_kinematics_estimator.all_euclidean_distances, "-b", label=method1_name)
    plt.plot(method2_kinematics_estimator.all_euclidean_distances, "-r", label=method2_name)
    plt.plot(method3_kinematics_estimator.all_euclidean_distances, "-g", label=method3_name)

    plt.legend(loc="upper left")
    plt.show()
=======
    # # Method 2
    # method2_name = "Modified Mittendorfer's Method"
    # error_functions = {
    #     'Rotation': StaticErrorFunction(measured_data, L2Loss()),
    #     'Translation': MaxAccelerationErrorFunction(measured_data, L2Loss())
    # }
    # stop_conditions = {
    #     'Rotation': PassThroughStopCondition(),
    #     'Translation': DeltaXStopCondition()
    # }
    # # optimization for each loss function is not done separately.
    #
    # optimizer_function = Optimizer
    # method2_kinematics_estimator = KinematicEstimator(measured_data, robot_configs, optimizer_function,
    #                                                   error_functions, stop_conditions, optimize_all)
    # method2_kinematics_estimator.optimize()
    #
    # # Method 3
    # method3_name = "Mittendorfer's Method"
    # error_functions = {
    #     'Rotation': StaticErrorFunction(measured_data, L2Loss()),
    #     'Translation': MaxAccelerationErrorFunction(measured_data, L2Loss(),
    #                                                 use_modified_mittendorfer=False)
    # }
    # stop_conditions = {
    #     'Rotation': PassThroughStopCondition(),
    #     'Translation': DeltaXStopCondition()
    # }
    # # optimization for each loss function is not done separately.
    #
    # optimizer_function = Optimizer
    # method3_kinematics_estimator = KinematicEstimator(measured_data, robot_configs, optimizer_function,
    #                                                   error_functions, stop_conditions, optimize_all)
    # method3_kinematics_estimator.optimize()
    #
    # # Below code is for
    # # 1) A graph with SU's euclidean distance between real and predicted points.
    # #     One legend will be Mittendorfer's method and another will be ours
    # plt.plot(method1_kinematics_estimator.all_euclidean_distances, "-b", label=method1_name)
    # plt.plot(method2_kinematics_estimator.all_euclidean_distances, "-r", label=method2_name)
    # plt.plot(method3_kinematics_estimator.all_euclidean_distances, "-g", label=method3_name)
    # plt.legend(loc="upper left")
    # plt.show()
    # End
    open("stats.md", 'w').close()
    # Below code is for
    # 1) A table comparing the dh params individually of our method and the others
    all_methods = [method1_name]
    all_kinematics_estimators = [method1_kinematics_estimator]
    number_of_imus = method1_kinematics_estimator.n_sensor
    dh_parameter_headers = ["DH Parameters", "IMU 1", "IMU 2", "IMU 3", "IMU 4", "IMU 5", "IMU 6"]
    method_header = [""]
    for each_table_header in dh_parameter_headers[1:]:
        method_header.append(list_to_html_table(all_methods, True))
    table = []
    table.append(method_header)
    table_rows = ["Θ<sub>0</sub>", "d", "a", "α", "Θ<sub>acc</sub>", "d<sub>acc</sub>"]
    for i, each_table_row in enumerate(table_rows):
        individual_row = [each_table_row]
        for j in range(number_of_imus):
            individual_row.append(list_to_html_table([round(each_ke.estimated_dh_params[j][i], 2)
                                                      for each_ke in all_kinematics_estimators]))
        table.append(individual_row)
    print(tabulate(table, dh_parameter_headers, tablefmt="github"))
    with open("stats.md", "a") as f:
        f.write(tabulate(table, dh_parameter_headers, tablefmt="github").__str__())
>>>>>>> 93f129bd

    # Below code is for
    # 1) A table comparing the orientations individually of our method and the others<|MERGE_RESOLUTION|>--- conflicted
+++ resolved
@@ -58,7 +58,7 @@
     robot_configs = load_robot_configs(configdir, args.robot)
     optimize_all = args.optimizeall
 
-    # # Method 1
+    # Method 1
     method1_name = "Our Method"
     error_functions = {
         'Rotation': StaticErrorFunction(measured_data, L2Loss()),
@@ -71,9 +71,8 @@
     optimizer_function = SeparateOptimizer
     method1_kinematics_estimator = KinematicEstimator(measured_data, robot_configs, optimizer_function,
                                                       error_functions, stop_conditions, optimize_all)
-    method1_kinematics_estimator.optimize()
+    # method1_kinematics_estimator.optimize()
 
-<<<<<<< HEAD
     # Method 2
     method2_name = "Modified Mittendorfer's Method"
     error_functions = {
@@ -108,60 +107,16 @@
     method3_kinematics_estimator = KinematicEstimator(measured_data, robot_configs, optimizer_function,
                                                       error_functions, stop_conditions, optimize_all)
     method3_kinematics_estimator.optimize()
-    # the *predicted* dh parameters list can be obtained by:
-    # methodn_kinematics_estimator.estimated_dh_params
-    # write to csv? pandas?
+
+    # Below code is for
+    # 1) A graph with SU's euclidean distance between real and predicted points.
+    #     One legend will be Mittendorfer's method and another will be ours
     plt.plot(method1_kinematics_estimator.all_euclidean_distances, "-b", label=method1_name)
     plt.plot(method2_kinematics_estimator.all_euclidean_distances, "-r", label=method2_name)
     plt.plot(method3_kinematics_estimator.all_euclidean_distances, "-g", label=method3_name)
-
     plt.legend(loc="upper left")
     plt.show()
-=======
-    # # Method 2
-    # method2_name = "Modified Mittendorfer's Method"
-    # error_functions = {
-    #     'Rotation': StaticErrorFunction(measured_data, L2Loss()),
-    #     'Translation': MaxAccelerationErrorFunction(measured_data, L2Loss())
-    # }
-    # stop_conditions = {
-    #     'Rotation': PassThroughStopCondition(),
-    #     'Translation': DeltaXStopCondition()
-    # }
-    # # optimization for each loss function is not done separately.
-    #
-    # optimizer_function = Optimizer
-    # method2_kinematics_estimator = KinematicEstimator(measured_data, robot_configs, optimizer_function,
-    #                                                   error_functions, stop_conditions, optimize_all)
-    # method2_kinematics_estimator.optimize()
-    #
-    # # Method 3
-    # method3_name = "Mittendorfer's Method"
-    # error_functions = {
-    #     'Rotation': StaticErrorFunction(measured_data, L2Loss()),
-    #     'Translation': MaxAccelerationErrorFunction(measured_data, L2Loss(),
-    #                                                 use_modified_mittendorfer=False)
-    # }
-    # stop_conditions = {
-    #     'Rotation': PassThroughStopCondition(),
-    #     'Translation': DeltaXStopCondition()
-    # }
-    # # optimization for each loss function is not done separately.
-    #
-    # optimizer_function = Optimizer
-    # method3_kinematics_estimator = KinematicEstimator(measured_data, robot_configs, optimizer_function,
-    #                                                   error_functions, stop_conditions, optimize_all)
-    # method3_kinematics_estimator.optimize()
-    #
-    # # Below code is for
-    # # 1) A graph with SU's euclidean distance between real and predicted points.
-    # #     One legend will be Mittendorfer's method and another will be ours
-    # plt.plot(method1_kinematics_estimator.all_euclidean_distances, "-b", label=method1_name)
-    # plt.plot(method2_kinematics_estimator.all_euclidean_distances, "-r", label=method2_name)
-    # plt.plot(method3_kinematics_estimator.all_euclidean_distances, "-g", label=method3_name)
-    # plt.legend(loc="upper left")
-    # plt.show()
-    # End
+
     open("stats.md", 'w').close()
     # Below code is for
     # 1) A table comparing the dh params individually of our method and the others
@@ -184,7 +139,6 @@
     print(tabulate(table, dh_parameter_headers, tablefmt="github"))
     with open("stats.md", "a") as f:
         f.write(tabulate(table, dh_parameter_headers, tablefmt="github").__str__())
->>>>>>> 93f129bd
 
     # Below code is for
     # 1) A table comparing the orientations individually of our method and the others