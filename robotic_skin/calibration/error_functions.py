import logging
import numpy as np
import robotic_skin.const as C
import pyquaternion as pyqt
from robotic_skin.calibration.utils.io import n2s
from robotic_skin.calibration.utils.quaternion import np_to_pyqt


def initialize_transformation_matrices(kinematic_chain, d_joint, i_su):
    """
    Initializes transformation matrices used in analytical and numerical estimations of acceleration

    Arguments
    ---------
    `kinematic_chain`: `robotic_skin.calibration.kinematic_chain.KinematicChain`
        Robot's Kinematic Chain
    'd_joint': 'int'
        dof 'd'
    'i': 'int'
        imu 'i'
    """
    rs_T_su = kinematic_chain.compute_su_TM(
        i_su=i_su, pose_type='current')

    dof_T_su = kinematic_chain.compute_su_TM(
        start_joint=d_joint,
        i_su=i_su,
        pose_type='current')
    return rs_T_su, dof_T_su


def initialize_acceleration_variables(curr_w, dof_T_su):
    """
    Initializes variables used in analytical and numerical estimations of acceleration

    Arguments
    ---------
    `curr_w`: `int`
        Angular velocity
    'dof_T_su': 'TM'
        Transformation matrix between skin unit and DoF
    """
    # we need centripetal acceleration here
    w_dofd = np.array([0, 0, curr_w])
    a_dofd = np.cross(w_dofd, np.cross(w_dofd, dof_T_su.position))

    a_centric_su = np.dot(dof_T_su.R.T, a_dofd)
<<<<<<< HEAD

    return w_dofd, a_dofd, a_centric_su
=======

    return w_dofd, a_dofd, a_centric_su

>>>>>>> 03214b08

def current_su_position(kinematic_chain, curr_w, max_w, i_su, d_joint, t):
    """
    Returns the position o the current skin unit

<<<<<<< HEAD
=======
    Arguments
    ---------
    `kinematic_chain`: `robotic_skin.calibration.kinematic_chain.KinematicChain`
        Robot's Kinematic Chain
    `curr_w`: `int`
        Angular velocity
    'max_w': 'int'
        Maximum angular velocity
    `i`: `int`
        imu `i`
    'd_joint': 'int'
        dof 'd'
    """
    angle = joint_angle_func(curr_w, max_w, t)
    dof_T_dof, rs_T_dof = kinematic_chain.get_current_TMs()
    kinematic_chain.add_a_pose(
        i_joint=d_joint,
        pose=angle,
        dof_T_dof=dof_T_dof,
        rs_T_dof=rs_T_dof)
    T = kinematic_chain._compute_su_TM(i_su, dof_T_dof, rs_T_dof)
    return T.position


>>>>>>> 03214b08
def estimate_acceleration(kinematic_chain, d_joint, i_su, curr_w, max_w=0, joint_angle_func=None,
                          apply_normal_mittendorfer=False, analytical=True):
    """
    Compute an acceleration value from positions.
    .. math:: `a = \frac{f({\Delta t}) + f({\Delta t) - 2 f(0)}{h^2}`

    This equation came from Taylor Expansion to get the second derivative from f(t).
    .. math:: f(t+{\Delta t}) = f(t) + hf^{\prime}(t) + \frac{h^2}{2}f^{\prime\prime}(t)
    .. math:: f(t-{\Delta t}) = f(t) - hf^{\prime}(t) + \frac{h^2}{2}f^{\prime\prime}(t)

    Add both equations and plug t=0 to get the above equation

    Arguments
    ------------
    `kinematic_chain`: `robotic_skin.calibration.kinematic_chain.KinematicChain`
        Robot's Kinematic Chain
    `d_joint`: `int`
        dof `d`
    `i`: `int`
        imu `i`
    `curr_w`: `int`
        Angular velocity
    'max_w': 'int'
        Maximum angular velocity
    apply_normal_mittendorfer: bool
        determines if we resort to the normal method
        mittendorfer uses (which we modified due to some possible missing terms)
    analytical: bool
        determines if we are returning the analytical or numerical
        estimation of acceleration
    """
    rs_T_su, dof_T_su = initialize_transformation_matrices(kinematic_chain, d_joint, i_su)

    # Every joint rotates along its own z axis
    w_dofd, a_dofd, a_centric_su = initialize_acceleration_variables(curr_w, dof_T_su)

    # Gravity vector
    gravity = np.array([0, 0, 9.81])
<<<<<<< HEAD

    # If the analytical boolean is true
    # Calculate analytical acceleration estimation
    if analytical:
        # Gravity vector of skin unit
        g_su = np.dot(rs_T_su.R.T, gravity)

        # Acceleration of skin unit
        a_su = a_centric_su + g_su

        return a_su

    # The following will run if analytical boolean is false
=======
>>>>>>> 03214b08

    # rotation matrix of reference segment to skin unit
    su_R_rs = rs_T_su.R.T

    # If the analytical boolean is true
    # Calculate analytical acceleration estimation
    if analytical:
        # Gravity vector of skin unit
        g_su = np.dot(su_R_rs, gravity)

        # Acceleration of skin unit
        a_su = a_centric_su + g_su

        return a_su

    # The following will run if analytical boolean is false

    # Compute Acceleration at RS frame
    # dt should be small value, recommended to use 1/(1000 * freq)
    dt = 1.0 / 1000.0

    positions = []
    for t in [dt, -dt, 0]:
        curr_position = current_su_position(kinematic_chain, curr_w, max_w, i_su, d_joint, t)
        positions.append(curr_position)

    # get acceleration and include gravity
    a_rs = ((positions[0] + positions[1] - 2*positions[2]) / (dt**2))

    a_rs += gravity

    # If necessary, we can change a_rs and a_su  for non-analytical
    # back to accel_rs and accel_su

    if apply_normal_mittendorfer:
        return np.dot(su_R_rs, a_rs)

    # Every joint rotates along its own z axis, one joint moves at a time
    # rotate into su frame
    a_tan_su = np.dot(su_R_rs, a_rs)
    a_su = a_centric_su + a_tan_su
    # estimate acceleration of skin unit
    return a_su


def max_acceleration_joint_angle(curr_w, amplitude, t):
    """
    max acceleration along a joint angle of robot function.
    includes pattern
    """
    # th_pattern = np.sign(t) * max_w / (curr_w) * (1 - np.cos(curr_w*t))
    # th_pattern = np.sign(t) * max_w / (2*np.pi*C.PATTERN_FREQ) * (1 - np.cos(2*np.pi*C.PATTERN_FREQ*t))
    th_pattern = (amplitude / (2*np.pi*C.PATTERN_FREQ)) * (1 - np.cos(2*np.pi*C.PATTERN_FREQ*t))
    # print('-'*20, th_pattern, curr_w, '-'*20)
    return th_pattern


class ErrorFunction():
    """
    Error Function class used to evaluate kinematics
    estimation models.
    """
    def __init__(self, loss):
        """
        Parses the data and gets the loss function.
        """
        self.initialized = False
        self.loss = loss

    def initialize(self, data):
        self.initialized = True
        self.data = data
        self.pose_names = list(data.constant.keys())
        self.joint_names = list(data.constant[self.pose_names[0]].keys())
        self.imu_names = list(data.constant[self.pose_names[0]][self.joint_names[0]].keys())
        self.n_dynamic_pose = len(list(data.dynamic.keys()))
        self.n_constant_pose = len(list(data.constant.keys()))
        self.n_static_pose = len(list(data.static.keys()))

        self.n_joint = len(self.joint_names)
        self.n_sensor = self.n_joint

    def __call__(self, kinematic_chain, i_su):
        """
        __call__ is to be used on returning an error value.
        """
        if not self.initialized:
            raise ValueError('Not Initialized')
        raise NotImplementedError()


class StaticErrorFunction(ErrorFunction):
    """
    Static error is an deviation of the gravity vector for p positions.

    """
    def __init__(self, loss):
        super().__init__(loss)

    def __call__(self, kinematic_chain, i_su):
        """
        Computes static error for ith accelerometer.
        Static error is an deviation of the gravity vector for p positions.

        This function implements Equation 15 in the paper.
        .. math:: `e_1 = \Sigma_{p=1}^P |{}^{RS}g_{N,p} - \Sigma_{p=1}^P {}^{RS}g_{N,p}|^2`
        where
        .. math:: `{}^{RS}g_{N,p} = {}^{RS}R_{SU_N}^{mod,p} {}^{SU_N}g_{N,p}`


        Arguments
        ------------
        kinemaic_chain:
            A Kinematic Chain of the robot
        i_su: int
            i_su th sensor

        Returns
        --------
        e1: float
            Static Error

        """  # noqa: W605
        if not self.initialized:
            raise ValueError('Not Initialized')

        gravities = np.zeros((self.n_static_pose, 3))
        gravity = np.array([[0, 0, 9.8], ] * self.n_static_pose, dtype=float)
        error_quaternion = np.zeros(self.n_static_pose)

        for p in range(self.n_static_pose):
            poses = self.data.static[self.pose_names[p]][self.imu_names[i_su]][7:14]
            kinematic_chain.set_poses(poses)
            T = kinematic_chain.compute_su_TM(i_su, pose_type='current')
            # Account for Gravity
            rs_R_su = T.R
            accel_su = self.data.static[self.pose_names[p]][self.imu_names[i_su]][4:7]
            accel_rs = np.dot(rs_R_su, accel_su)
            gravities[p, :] = accel_rs
            # Account of Quaternion
            q_su = self.data.static[self.pose_names[p]][self.imu_names[i_su]][:4]
            d = pyqt.Quaternion.absolute_distance(T.q, np_to_pyqt(q_su))
            d = np.linalg.norm(q_su - T.quaternion)
            # logging.debug(f'Measured: {q_su}, Model: {T.quaternion}')
            error_quaternion[p] = d

        return self.loss(gravities, gravity, axis=1)


class ConstantRotationErrorFunction(ErrorFunction):
    """
    An error function used when a robotic arm's joints
    are moving at a constant velocity.
    """
    def __init__(self, loss):
        super().__init__(loss)

    def __call__(self, kinematic_chain, i_su):
        """
        Arguments
        ------------
        i_su: int
            i_suth sensor
        kinemaic_chain:
            A Kinematic Chain of the robot

        Returns
        --------
        e1: float
            Static Error
        """
        if not self.initialized:
            raise ValueError('Not Initialized')

        i_joint = kinematic_chain.su_joint_dict[i_su]

        errors = 0.0
        n_error = 0
        for p in range(self.n_constant_pose):
            # for d in range(i+1):
            for d_joint in range(max(0, i_joint-2), i_joint+1):
                data = self.data.constant[self.pose_names[p]][self.joint_names[d_joint]][self.imu_names[i_su]][0]
                # meas_qs = data[:, :4]
                meas_accels = data[:, 4:7]
                joints = data[:, 7:14]
                angular_velocities = data[:, 14]

                # for meas_accel, poses, curr_w in zip(meas_accels, joints, angular_velocities):
                n_eval = 10
                for i in range(n_eval):
                    n_data = data.shape[0]
                    if n_data <= i:
                        break

                    idx = i*int(n_data/n_eval)
                    meas_accel = meas_accels[idx, :]
                    poses = joints[idx, :]
                    curr_w = angular_velocities[idx]

                    # TODO: parse start_joint. Currently, there is a bug
                    kinematic_chain.set_poses(poses, end_joint=i_joint)
                    model_accel = estimate_acceleration(kinematic_chain=kinematic_chain,
                                                        d_joint=d_joint,
                                                        i_su=i_su, curr_w=curr_w)

                    logging.debug(f'[Pose{p}, Joint{d_joint}, SU{i_su}@Joint{i_joint}, Data{idx}]\t' +
                                  f'Model: {n2s(model_accel, 4)} SU: {n2s(meas_accel, 4)}')

                    error2 = self.loss(model_accel, meas_accel)

                    errors += error2
                    n_error += 1

        return errors/n_error


class MaxAccelerationErrorFunction(ErrorFunction):
    """
    Compute errors between estimated and measured max acceleration for sensor i

    """
    def __init__(self, loss, apply_normal_mittendorfer=False):
        super().__init__(loss)
        self.apply_normal_mittendorfer = apply_normal_mittendorfer

    def __call__(self, kinematic_chain, i_su):
        """
        Compute errors between estimated and measured max acceleration for sensor i

        .. math:: `\Sigma_{p=1}^P\Sigma_{d=i-3, i>0}^i {}^{SU_i}|a_{max}^{model} - a_{max}^{measured}|_{i,d,p}^2`

        Arguments
        ------------
        i_su: int
            i_su th sensor
        kinemaic_chain:
            A Kinematic Chain of the robot

        Returns
        --------
        e2: float
            Dynamic Error
        """  # noqa: W605
        if not self.initialized:
            raise ValueError('Not Initialized')

        i_joint = kinematic_chain.su_joint_dict[i_su]

        e2 = 0.0
        n_data = 0
        for p in range(self.n_dynamic_pose):
            for d_joint in range(max(0, i_joint-2), i_joint+1):
                # max acceleration (x,y,z) of the data
                max_accel_train = self.data.dynamic[self.pose_names[p]][self.joint_names[d_joint]][self.imu_names[i_su]][0][:3]

                curr_w = self.data.dynamic[self.pose_names[p]][self.joint_names[d_joint]][self.imu_names[i_su]][0][5]
                # A is used as amplitude of pose pattern
                A = self.data.dynamic[self.pose_names[p]][self.joint_names[d_joint]][self.imu_names[i_su]][0][4]
                poses = self.data.dynamic[self.pose_names[p]][self.joint_names[d_joint]][self.imu_names[i_su]][0][7:14]

                # kinematic_chain.set_poses(joints)
                kinematic_chain.set_poses(poses, end_joint=i_joint)
                # use mittendorfer's original or modified based on condition
                max_accel_model = estimate_acceleration(kinematic_chain=kinematic_chain,
                                                        d_joint=d_joint,
                                                        i_su=i_su, curr_w=curr_w,
                                                        max_w=A,
                                                        joint_angle_func=max_acceleration_joint_angle,
                                                        apply_normal_mittendorfer=self.apply_normal_mittendorfer,
                                                        analytical=False)

                logging.debug(f'[Pose{p}, Joint{d_joint}, SU{i_su}@Joint{i_joint}]\t' +
                              f'Model: {n2s(max_accel_model, 4)} SU: {n2s(max_accel_train, 4)}')
                error = np.sum(np.abs(max_accel_train - max_accel_model)**2)
                e2 += error
                n_data += 1

        return e2/n_data


class CombinedErrorFunction(ErrorFunction):
    def __init__(self, *args):
        self.error_funcs = []
        for arg in args:
            if not isinstance(arg, ErrorFunction):
                raise ValueError('Only ErrorFunction class is allowed')
            self.error_funcs.append(arg)

    def initialize(self, data):
        for error_function in self.error_funcs:
            error_function.initialize(data)

    def __call__(self, kinematic_chain, i_su):
        e = 0.0
        for error_function in self.error_funcs:
            e += error_function(kinematic_chain, i_su)
        return e<|MERGE_RESOLUTION|>--- conflicted
+++ resolved
@@ -45,21 +45,14 @@
     a_dofd = np.cross(w_dofd, np.cross(w_dofd, dof_T_su.position))
 
     a_centric_su = np.dot(dof_T_su.R.T, a_dofd)
-<<<<<<< HEAD
 
     return w_dofd, a_dofd, a_centric_su
-=======
-
-    return w_dofd, a_dofd, a_centric_su
-
->>>>>>> 03214b08
+
 
 def current_su_position(kinematic_chain, curr_w, max_w, i_su, d_joint, t):
     """
     Returns the position o the current skin unit
 
-<<<<<<< HEAD
-=======
     Arguments
     ---------
     `kinematic_chain`: `robotic_skin.calibration.kinematic_chain.KinematicChain`
@@ -84,7 +77,6 @@
     return T.position
 
 
->>>>>>> 03214b08
 def estimate_acceleration(kinematic_chain, d_joint, i_su, curr_w, max_w=0, joint_angle_func=None,
                           apply_normal_mittendorfer=False, analytical=True):
     """
@@ -123,22 +115,6 @@
 
     # Gravity vector
     gravity = np.array([0, 0, 9.81])
-<<<<<<< HEAD
-
-    # If the analytical boolean is true
-    # Calculate analytical acceleration estimation
-    if analytical:
-        # Gravity vector of skin unit
-        g_su = np.dot(rs_T_su.R.T, gravity)
-
-        # Acceleration of skin unit
-        a_su = a_centric_su + g_su
-
-        return a_su
-
-    # The following will run if analytical boolean is false
-=======
->>>>>>> 03214b08
 
     # rotation matrix of reference segment to skin unit
     su_R_rs = rs_T_su.R.T
